(* OCaml promise library
 * http://www.ocsigen.org/lwt
 * Copyright (C) 2005-2008 Jérôme Vouillon
 * Laboratoire PPS - CNRS Université Paris Diderot
 *               2009-2012 Jérémie Dimino
 *               2017      Anton Bachin
 *
 * This program is free software; you can redistribute it and/or modify
 * it under the terms of the GNU Lesser General Public License as
 * published by the Free Software Foundation, with linking exceptions;
 * either version 2.1 of the License, or (at your option) any later
 * version. See COPYING file for details.
 *
 * This program is distributed in the hope that it will be useful, but
 * WITHOUT ANY WARRANTY; without even the implied warranty of
 * MERCHANTABILITY or FITNESS FOR A PARTICULAR PURPOSE.  See the GNU
 * Lesser General Public License for more details.
 *
 * You should have received a copy of the GNU Lesser General Public
 * License along with this program; if not, write to the Free Software
 * Foundation, Inc., 59 Temple Place - Suite 330, Boston, MA
 * 02111-1307, USA.
 *)



(* Reading guide

   Welcome to the implementation of the Lwt core! This is a big file, but we
   hope that reading it (parts at a time!) will not be scary :) Here is why:


   * Sectioning

   The code is broken up into sections, each one of which is an internal module.
   Most of the modules have a signature, which serves as a neat table of
   contents.

   It is recommended that you read this file with code folding enabled. If you
   fold all the modules, you can visualize the logical structure of Lwt quite
   easily. You can then expand modules as needed, depending on what part of the
   implementation you are interested in. Without code folding, you face an
   intimidating wall of code :( You can still visually parse the file, however,
   because there are plenty of blank lines to help section things off. You can
   also view this file folded online:

     https://gist.github.com/aantron/9fab0bdead98a60fccf06e0189186863
     https://gist.github.com/aantron/97b58520d5bb4858ccac6f54700a24d7

   The signatures are unusual: big comments are absent. They are moved into the
   modules, so that they are hidden by code folding when you (the reader!) are
   not interested in those modules.


   * Documentation

   The documentation begins with an overview of major concepts and components.
   This overview puts everything into context. You don't have to read the whole
   thing. The overview begins with basic concepts, moves on to advanced ones,
   and then gets into the truly esoteric. You can read about each concept on an
   as-needed basis. However, once you have read the whole overview, you will be
   aware of *everything* that is needed to understand, and work with, the core
   of Lwt.

   Littered in the code are additional comments, that go in-depth on various
   local implementation details, opportunities, regrets, and the like.

   The sections (modules) of the code correspond closely to sections of the
   overview.


   * Whitespace

   The total line count of this file may seem frightening, but one third of it
   is whitespace and comments, both there to help you read the remaining two
   thirds!

   Also, within those two thirds, there are large groups of functions that are
   repetitive and formulaic, so there is much less conceptually-unique code in
   Lwt than you might think at first.


   * Please edit the code and the docs!

   This code is meant to be readable, and to be edited. If you are reading
   something, and think there is a better way to express it, please go ahead and
   open a pull request to the Lwt repository at

     https://github.com/ocsigen/lwt

   Even if your pull request somehow doesn't get merged, you will have educated
   the maintainers, not to mention other contributors, and users. This is true
   even if the change is trivial -- sometimes, maintainers just need to be
   educated multiple times before they see the wisdom of it :/

   Likewise, if you would like to make a code contribution to the Lwt core, it
   is quite welcome, and we hope that this code is readable enough for you to be
   able to make it!


   Enjoy! *)



(* Overview

   In this file, there is a "model" function -- [Lwt.bind] -- which pulls
   together many (though not all) of the concepts and helpers discussed in this
   overview. To find it, search for "let bind," and you can examine it while
   reading the overview. The authors of this file intend to put extra effort
   into writing nice comments inside [Lwt.bind] :)


   0. Main mechanism and two aspects

   The Lwt interface ([lwt.mli]) provides one main mechanism, promises, and two
   "aspects," which are *not* necessary to understand the main mechanism
   promises, but they are still there:

   - promise cancelation
   - sequence-associated storage

   If you are not interested in cancelation or storage, you can ignore these two
   complications, and still get a pretty good understanding of the code. To
   help, all identifiers related to cancelation contain the string "cancel," and
   all identifiers related to storage contain "storage."


   1. Promises

   A promise is a cell that can be in one of two states: "completed" or
   "pending."

   - Completed promises

     A completed promise is either "resolved" with a value, or "failed" with an
     exception. The state of a completed promise will never change again: a
     completed promise is immutable. A completed promise is basically equivalent
     to an [('a, exn) Pervasives.result]. Completed promises are produced in two
     ways:

     - [Lwt.return], [Lwt.fail], and related functions, produce "trivial"
       promises that are completed from the start.
     - The other way is to complete a promise that started out pending.

     Note that failed promises have nothing to do with unhandled exceptions.

   - Pending promises

     ...are those that may become completed in the future. Each pending promise
     carries a list of callbacks. These callbacks are added by functions like
     [Lwt.bind], and called by Lwt if/when the promise completes. These
     callbacks typically end up completing additional promises; see section
     "Completion loop" below.

     Pending promises are produced in three ways, according to how they can be
     completed:

     - Initial promises

       ...are created by [Lwt.wait] and [Lwt.task]. The user of Lwt completes
       these promises manually, through the resolvers returned by those
       functions.

     - Sequential composition

       For example, [Lwt.bind]. These promises only complete when the preceding
       sequence of promises completes. The user cannot complete these promises
       directly (but see the section on cancelation below).

     - Concurrent composition

       For example, [Lwt.join] or [Lwt.choose]. These promises only complete
       when all or one of a set of "preceding" promises complete. The user
       cannot complete these promises directly (but see the section on
       cancelation below).


   2. Resolvers

   Resolvers are given to the user by [Lwt.wait] and [Lwt.task], and can be used
   by the user to complete the corresponding promises. Note that this means the
   user only ever gets resolvers for initial promises.

   Internally, resolvers are the exact same objects as the promises they
   complete, even though the resolver is exposed as a reference of a different
   type by [lwt.mli]. For details on why, see section "Type system abuse" below.


   3. Callbacks

   ...are attached by Lwt to pending promises, and are run by Lwt if/when those
   promises complete. These callbacks are not directly exposed through
   [lwt.mli] -- they are a low-level mechanism. For example, to implement
   [Lwt.bind p f], Lwt attaches a callback to [p] that does some internal Lwt
   book-keeping, and then calls [f] if [p] resolved, and does something else if
   [p] failed.

   Callbacks come in two flavors: regular callbacks and cancel callbacks. The
   only material differences between them are that:

   - regular callbacks are always called when a promise is completed, but cancel
     callbacks are called, in addition, only if the promise is canceled, and
   - all cancel callbacks of a promise are called before any regular callback
     is called.

   Cancelation is a special case of completion, but see the section on
   cancelation later below.


   4. Completion loop

   Completing a pending promise triggers its callbacks, and those might complete
   more pending promises, triggering more callbacks, etc. This behavior is the
   *completion loop*. Lwt has some machinery to avoid stack overflow and other
   unfortunate situations during this loop.

   This chaining of promise completions through callbacks can be seen as a kind
   of promise dependency graph, in which the nodes are pending promises, and the
   edges are callbacks. During the completion loop, Lwt starts at some initial
   promise that is getting completed by the user, and recursively completes all
   dependent promises. The graph is modified: completed promises are removed
   from it.

   Some of these dependencies are explicit to Lwt, e.g. the callbacks registered
   by [Lwt.bind]. Others are not visible to Lwt, because the user can always
   register a callback using a function like [Lwt.on_success], and use that
   callback to complete another initial promise. All the explicit dependencies
   are created by Lwt's own sequential and concurrent composition functions
   (so, [Lwt.bind], [Lwt.join], etc). Whether dependencies are explicit or not
   is relevant only to cancelation.


   5. Cancelation

   As described above, ordinary promise completion proceeds from an initial
   promise, forward along callbacks through the dependency graph. Since it
   starts from an initial promise, it can only be triggered using a resolver.

   Cancelation is a sort of dual to ordinary completion. Instead of starting at
   an initial promise/resolver, cancelation starts at *any* promise. It then
   goes *backwards* through the explicit dependency graph, looking for
   cancelable initial promises to cancel -- those that were created by
   [Lwt.task]. After finding them, cancelation completes them normally with
   [Failed Lwt.Canceled], causing an ordinary promise completion process.

   To summarize, cancelation is a way to trigger an *ordinary* completion of
   promises created with [Lwt.task], by first searching for them in the promise
   dependency graph (which is assembled by [Lwt.bind], [Lwt.join], etc).

   This backwards search is triggered only by [Lwt.cancel]. It is also possible
   for the user to cancel a promise directly by failing it with [Lwt.Canceled],
   but in all cases where the user can do so, the search would be redundant
   anyway -- the user has only two ways of directly failing a promise with
   [Lwt.Canceled] (or any exception, for that matter):

   - The user can create an initial promise, then fail it through its resolver.
     The search is redundant because it would find only the same initial promise
     to cancel.
   - The user can create a trivial promise by calling [Lwt.fail Lwt.Canceled].
     The search is again redundant; in this case it would find nothing to
     cancel.

   Note that there is a quirk: only promises created by [Lwt.task] are
   susceptible to being canceled by [Lwt.cancel], but the user can manually
   cancel initial promises created by both [Lwt.task] and [Lwt.wait].

   Due to [Lwt.cancel], promise cancelation, and therefore completion, can be
   initiated by the user without access to a resolver. This is important for
   reasoning about state changes in the implementation of Lwt, and is referenced
   in some implementation detail comments.


   6. No I/O

   The Lwt core deliberately doesn't do I/O. The completion loop stops running
   once no promises can be completed immediately. It has to be restarted later
   by some surrouding I/O loop. This I/O loop typically keeps track of pending
   promises that represent blocked or in-progress I/O; other pending promises
   that indirectly depend on I/O are not explicitly tracked. They are retained
   in memory by references captured inside callbacks.

   On Unix and Windows, a separate top-level loop, typically [Lwt_main.run], is
   necessary to repeatedly call [select], [epoll], or [kevent], and complete
   blocked I/O promises.

   In JavaScript, references to promises are retained by JavaScript code, which
   is, in turn, triggered by the JS engine. In other words, the top-level loop
   is buried inside the JS engine.

   This separation of the Lwt core from the top-level I/O loop keeps the core
   portable.


   7. Promise "proxying"

   In [Lwt.bind : 'a t -> ('a -> 'b t) -> 'b t], the outer ['b t] is created by
   [bind] first, and returned to the user. The inner ['b t] is created by the
   user later, and then returned to [bind]. At that point, [bind] needs to make
   the inner and outer ['b t]s behave identically.

   This is accomplished by making one of the promises point to the other. The
   first of the promises thus becomes a "proxy," and the other is its
   "underlying" promise.

   After that, all operations that would be performed by Lwt on the proxy are
   instead performed on the underlying promise. This is ensured by the numerous
   calls to the internal function [underlying] in this file.

   Because of the pervasive use of [underlying], proxies can be more or less
   ignored on a first reading the code. However, becoming a proxy is a kind of
   state change, and any promise that is returned by a callback to [bind], or to
   a similar Lwt function, might become a proxy. That means: just about any
   promise that is handed to the user, might become a proxy promise by the next
   time Lwt sees it. This is important for reasoning about possible state
   changes in implementation of Lwt, and is referenced in some implementation
   detail comments.


   8. Sequence-associated storage

   Lwt has a global key-value map. The map can be preserved across sequential
   composition functions, so that it has the same state in the user's callback
   [f] as it did at the time the user called [Lwt.bind p f].

   The details are pretty straightforward, and discussed in module
   [Sequence_associated_storage]. The main thing to be aware of is the many
   references to [current_storage] throughout Lwt, which are needed to properly
   save and restore the mapping.


   9. Type system abuse

   The implementation uses the type system somewhat extensively. For example,
   the promise state is a GADT which encodes the state in its type parameters.
   Thus, if you do [let p = underlying p], the shadowing reference [p] is
   statically known *not* to be a proxy, and the compiler knows that the
   corresponding match case [Proxy _] is impossible.

   The external promise type, ['a t], and the external resolver type, ['a u],
   are not GADTs. Furthermore, they are, respectively, covariant and
   contravariant in ['a], while the internal promise type is invariant in
   ['a]. For these reasons, there are nasty casts between ['a t], ['a u], and
   the internal promise type. The implementation is, of course, written in
   terms of the internal type.

   Casting from an ['a t] to an internal promise produces a reference for
   which the state is "unknown": this is simulated with a helper GADT, which
   encodes existential types. There are several similar casts, which are used
   to document possible state changes between the time a promise is created,
   and the later time it is used in a callback. You can see these casts in
   action in [Lwt.bind]. The cast syntax is pretty light, and, besides being
   commented in [bind], all such casts are documented in modules [Public_types]
   and [Basic_helpers].

   There is an abstract type [in_completion_loop], which is actually just
   [unit], that is passed around to help ensure that certain functions can only
   be called during the completion loop. Those functions can't be called without
   a value of type [in_completion_loop], and the only way to obtain such a value
   is to enter the loop ([run_in_completion_loop]). This mechanism is described
   at [Completion_loop.complete].


   If you've made it this far, you are an Lwt expert! Rejoice! *)



(* Some sequence-associated storage types

   Sequence-associated storage is defined and documented later, in module
   [Sequence_associated_storage]. However, the following types are mentioned in
   the definition of [promise], so they must be defined here first. *)
module Storage_map =
  Map.Make
    (struct
      type t = int
      let compare = compare
    end)
type storage = (unit -> unit) Storage_map.t



module Main_internal_types =
struct
  (* Phantom types for use with types [promise] and [state]. These are never
     constructed; the purpose of the constructors is to prove to the type
     checker that these types are distinct from each other. Warning 37, "unused
     constructor," therefore has to be temporarily suppressed. *)

  [@@@ocaml.warning "-37"]

  type underlying = private Underlying_and_this_constructor_is_not_used
  type proxy = private Proxy_and_this_constructor_is_not_used

  type completed = private Completed_and_this_constructor_is_not_used
  type pending = private Pending_and_this_constructor_is_not_used

  [@@@ocaml.warning "+37"]



  (* Promises proper. *)

  type ('a, 'u, 'c) promise = {
    mutable state : ('a, 'u, 'c) state;
  }

  and (_, _, _) state =
    | Resolved : 'a                  -> ('a, underlying, completed) state
    | Failed   : exn                 -> ( _, underlying, completed) state
    | Pending  : 'a callbacks        -> ('a, underlying, pending)   state
    | Proxy    : ('a, _, 'c) promise -> ('a, proxy,      'c)        state

  (* Note:

     A promise whose state is [Proxy _] is a "proxy" promise. A promise whose
     state is *not* [Proxy _] is an "underlying" promise.

     The "underlying promise of [p]" is:

     - [p], if [p] is itself underlying.
     - Otherwise, [p] is a proxy and has state [Proxy p']. The underlying
       promise of [p] is the underlying promise of [p'].

     In other words, to find the underlying promise of a proxy, Lwt follows the
     [Proxy _] links to the end. *)

  (* Note:

     When a promise is completed, or becomes a proxy, its state field is
     mutated. This invalidates the type invariants on the promise. See internal
     function [set_promise_state] for details about that.

     When an Lwt function has a reference to a promise, and also registers a
     callback that has a reference to the same promise, the invariants on the
     reference may become invalid by the time the callback is called. All such
     callbacks have comments explaining what the valid invariants are at that
     point, and/or casts to (1) get the correct typing and (2) document the
     potential state change for readers of the code. *)



  (* Callback information for pending promises. *)

  and 'a callbacks = {
    mutable regular_callbacks : 'a regular_callback_list;
    mutable cancel_callbacks  : 'a cancel_callback_list;
    mutable how_to_cancel     : how_to_cancel;
    mutable cleanups_deferred : int;
  }

  and 'a regular_callback = in_completion_loop -> 'a completed_state -> unit

  and cancel_callback = in_completion_loop -> unit

  and 'a completed_state = ('a, underlying, completed) state

  and in_completion_loop   (* = unit, see [Completion_loop.complete]. *)

  and how_to_cancel =
    | Not_cancelable              :                           how_to_cancel
    | Cancel_this_promise         :                           how_to_cancel
    | Propagate_cancel_to_one     : (_, _, _) promise      -> how_to_cancel
    | Propagate_cancel_to_several : (_, _, _) promise list -> how_to_cancel

  and 'a regular_callback_list =
    | Regular_callback_list_empty
    | Regular_callback_list_concat of
      'a regular_callback_list * 'a regular_callback_list
    | Regular_callback_list_implicitly_removed_callback of
      'a regular_callback
    | Regular_callback_list_explicitly_removable_callback of
      'a regular_callback option ref

  and _ cancel_callback_list =
    | Cancel_callback_list_empty :
      _ cancel_callback_list
    | Cancel_callback_list_concat :
      'a cancel_callback_list * 'a cancel_callback_list ->
        'a cancel_callback_list
    | Cancel_callback_list_callback :
      storage * cancel_callback ->
        _ cancel_callback_list
    | Cancel_callback_list_remove_sequence_node :
      ('a, _, _) promise Lwt_sequence.node ->
        'a cancel_callback_list

  (* Notes:

     These type definitions are guilty of performing several optimizations,
     without which they would be much easier to understand.

     - The type parameters of ['a completed_state] guarantee that it is either
       [Resolved _] or [Failed _]. So, it is equivalent to
       [('a, exn) Pervasives.result], and, indeed, should have an identical
       memory representation.

     - As per the Overview, there are regular callbacks and cancel callbacks.
       Cancel callbacks are called only on cancelation, and, then, before any
       regular callbacks are called.

       Despite the different types for the two kinds of callbacks, they are
       otherwise the same. Cancel callbacks just don't need a result state
       argument, because it is known to be [Failed Canceled].

     - Regular callbacks are not allowed to raise exceptions. All regular
       callbacks are created in this file, so this can be checked.

       Cancel callbacks can raise exceptions, but if they do so, the exceptions
       are passed to [async_exception_hook].

     - [how_to_cancel] implements the dependency graph mentioned in the
       Overview. It is traversed backwards during [Lwt.cancel]. It is a GADT
       because we don't care about the actual types of the promise references
       stored, or their invariants. The constructors correspond to pending
       promise kinds as follows:
         - [Not_cancelable]: initial, [Lwt.wait].
         - [Cancel_this_promise]: initial, [Lwt.task].
         - [Propagate_cancel_to_one]: sequential composition, e.g. [Lwt.bind].
         - [Propagate_cancel_to_several]: concurrent composition, e.g.
           [Lwt.join].

     - The two callback list types are ordinary append-friendly lists, with two
       optimizations inlined:

       - ['a regular_callback_list] apparently has two "kinds" of regular
         callbacks, implicitly removed and explicitly removable. All callbacks
         are removable. It's just that, for some callbacks, they will only be
         removed at the same time that the promise they are attached to becomes
         completed. When that happens, the entire state of that promise changes
         to [Resolved _] or [Failed _], and the reference to the whole callback
         list is simply lost. This "removes" the callback. For these callbacks,
         ['a regular_callback_list] attempts to trim an option and a reference
         cell with the [Regular_callback_list_implicitly_removed_callback]
         constructor.

       - ['a cancel_callback_list] has
         [Cancel_callback_list_remove_sequence_node node], which is the same as
         [Cancel_callback_list_callback (_, (fun _ ->
           Lwt_sequence.remove node))].
         This was probably done to avoid a closure allocation.

     - The [cleanups_deferred] field is explained in module [Callbacks]. *)
end
open Main_internal_types



module Public_types =
struct
  type +'a t
  type -'a u

  let to_public_promise : ('a, _, _) promise -> 'a t = Obj.magic
  let to_public_resolver : ('a, _, _) promise -> 'a u = Obj.magic

  type _ packed_promise =
    | Internal : ('a, _, _) promise -> 'a packed_promise
    [@@ocaml.unboxed]

  let to_internal_promise (p : 'a t) : 'a packed_promise =
    Internal (Obj.magic p)
  let to_internal_resolver (r : 'a u) : 'a packed_promise =
    Internal (Obj.magic r)

  (* Most functions that take a public promise (['a t]) convert it to an
     internal promise as follows:

       (* p : 'a t *)

       let Internal p = to_internal_promise p in

       (* p : ('a, u, c) promise, where u and c are fresh types, i.e. the
          invariants on p are unknown. *)

     This cast is a no-op cast. It only produces a reference with a different
     type. The introduction and immediate elimination of [Internal _] seems to
     be optimized away even on older versions of OCaml that don't have Flambda
     and don't support [[@@ocaml.unboxed]]. *)



  (* Internal name of the public [+'a Lwt.result]. The public name is defined
     later in the module. This is to avoid potential confusion with
     [Pervasives.result]/[Result.result], as the public name would not be
     prefixed with [Lwt.] inside this file. *)
  type +'a lwt_result = ('a, exn) Result.result

  (* This could probably save an allocation by using [Obj.magic]. *)
  let state_of_result = function
    | Result.Ok x -> Resolved x
    | Result.Error exn -> Failed exn
end
include Public_types


<<<<<<< HEAD
(* Enter a wakeup operation. *)
let enter_wakeup () =
  let snapshot = !current_data in
  let already_wakening =
    if !wakening then
      (* If we are already in a wakeup, do nothing. *)
      true
    else begin
      (* Otherwise mark that a wakeup operation has started. *)
      wakening := true;
      false
    end
  in
  (already_wakening, snapshot)

(* Leave a wakeup operation. *)
let leave_wakeup (already_wakening, snapshot) =
  if not already_wakening then begin
    (* This was the first wakeup on the call stack, wakeup remaining
       sleeping threads. *)
    while not (Queue.is_empty to_wakeup) do
      let closure = Queue.pop to_wakeup in
      let module M = (val closure : A_closure) in
      unsafe_run_waiters M.sleeper M.state
    done;
    (* We are done wakening threads. *)
    wakening := false;
    current_data := snapshot
  end else
    current_data := snapshot

(* See https://github.com/ocsigen/lwt/issues/48. *)
(* This runs any existing handlers scheduled with Lwt.wakeup_later, then
   hard-exits the current wakeup. *)
let abandon_wakeups () =
  if !wakening then leave_wakeup (false, Int_map.empty)

let safe_run_waiters sleeper state =
  let ctx = enter_wakeup () in
  unsafe_run_waiters sleeper state;
  leave_wakeup ctx

(* A ['a result] is either [Return of 'a] or [Fail of exn] so it is
   covariant. *)

type +'a result = ('a, exn) Result.result

let state_of_result
  : 'a result -> 'a thread_state
  = function
  | Result.Ok x -> Return x
  | Result.Error e -> Fail e

let make_value v = Result.Ok v
let make_error e = Result.Error e

let wakeup_gen fun_name t result =
  let t = repr_rec (wakener_repr t) in
  match t.state with
    | Sleep sleeper ->
        let state = state_of_result result in
        t.state <- state;
        safe_run_waiters sleeper state
    | Fail Canceled ->
        (* Do not fail if the thread has been canceled: *)
        ()
    | Return _ | Fail _ | Repr _ ->
        Printf.ksprintf invalid_arg "Lwt.%s" fun_name

let wakeup_result t result = wakeup_gen "wakeup_result" t result
let wakeup t v = wakeup_gen "wakeup" t (make_value v)
let wakeup_exn t e = wakeup_gen "wakeup_exn" t (make_error e)

let wakeup_later_gen (type x) fun_name t result =
  let t = repr_rec (wakener_repr t) in
  match t.state with
    | Sleep sleeper ->
        let state = state_of_result result in
        t.state <- state;
        if !wakening then begin
          (* Already wakening => create the closure for later wakening. *)
          let module M = struct
            type a = x
            let sleeper = sleeper
            let state = state
          end in
          Queue.push (module M : A_closure) to_wakeup
        end else
          (* Otherwise restart threads now. *)
          safe_run_waiters sleeper state
    | Fail Canceled ->
        ()
    | Return _ | Fail _ | Repr _ ->
        Printf.ksprintf invalid_arg "Lwt.%s" fun_name

let wakeup_later_result t result = wakeup_later_gen "wakeup_later_result" t result
let wakeup_later t v = wakeup_later_gen "wakeup_later" t (make_value v)
let wakeup_later_exn t e = wakeup_later_gen "wakeup_later_exn" t (make_error e)

module type A_sleeper = sig
  type a
  val sleeper : a sleeper
=======

module Basic_helpers :
sig
  val identical : ('a, _, _) promise -> ('a, _, _) promise -> bool
  val underlying : ('a, 'u, 'c) promise -> ('a, underlying, 'c) promise

  type ('a, 'u, 'c) state_changed =
    | State_may_have_changed of ('a, 'u, 'c) promise
    [@@ocaml.unboxed]
  val set_promise_state :
    ('a, _, _) promise -> ('a, 'u, 'c) state -> ('a, 'u, 'c) state_changed

  type 'a may_now_be_proxy =
    | State_may_now_be_pending_proxy :
      ('a, _, pending) promise -> 'a may_now_be_proxy
    [@@ocaml.unboxed]
  val may_now_be_proxy :
    ('a, underlying, pending) promise -> 'a may_now_be_proxy
end =
struct
  (* Checks physical equality ([==]) of two internal promises. Unlike [==], does
     not force unification of their invariants. *)
  let identical p1 p2 =
    (to_public_promise p1) == (to_public_promise p2)

  (* [underlying p] evaluates to the underlying promise of [p].

     If multiple [Proxy _] links are traversed, [underlying] updates all the
     proxies to point immediately to their final underlying promise. *)
  let rec underlying
      : 'u 'c. ('a, 'u, 'c) promise -> ('a, underlying, 'c) promise =
    fun
      (type u)
      (type c)
      (p : ('a, u, c) promise) ->

    match p.state with
    | Resolved _ -> (p : (_, underlying, _) promise)
    | Failed _ -> p
    | Pending _ -> p
    | Proxy p' ->
      let p'' = underlying p' in
      if not (identical p'' p') then
        p.state <- Proxy p'';
      p''



  type ('a, 'u, 'c) state_changed =
    | State_may_have_changed of ('a, 'u, 'c) promise
    [@@ocaml.unboxed]

  let set_promise_state p state =
    let p : (_, _, _) promise = Obj.magic p in
    p.state <- state;
    State_may_have_changed p

  (* [set_promise_state p state] mutates the state of [p], and evaluates to a
     (wrapped) reference to [p] with the same invariants as on [state]. The
     original reference [p] should be shadowed when calling this function:

       let State_may_have_changed p = set_promise_state p (Resolved 42) in ...

     This is a kind of cheap imitation of linear typing, which is good enough
     for the needs of [lwt.ml].

     Internal functions that transitively call [set_promise_state] likewise
     return the new reference. This ends at some top-level function, typically
     either a callback or a function in the public API. There, the new reference
     is still bound, but is then explicitly ignored.

     The state of a promise is never updated directly outside this module
     [Basic_helpers]. All updates elsewhere are done through
     [set_promise_state].

     To avoid problems with type-level invariants not matching reality, data
     structures do not store promises with concrete invariants -- except
     completed promises, which are immutable. Indeed, if one looks at
     definitions of data structures that can store pending promises, e.g. the
     [how_to_cancel] graph, the invariants are existentially quantified.

     Note: it's possible to statically disallow the setting of the [state] field
     by making type [promise] private. However, that seems to require writing a
     signature that is a near-duplicate of [Main_internal_types], or some abuse
     of functors. *)



  type 'a may_now_be_proxy =
    | State_may_now_be_pending_proxy :
      ('a, _, pending) promise -> 'a may_now_be_proxy
    [@@ocaml.unboxed]

  let may_now_be_proxy p = State_may_now_be_pending_proxy p

  (* Many functions, for example [Lwt.bind] and [Lwt.join], create a fresh
     pending promise [p] and return it to the user.

     They do not return a corresponding resolver. That means that only the
     function itself (typically, a callback registered by it) can complete [p].
     The only thing the user can do directly is try to cancel [p], but, since
     [p] is not an initial promise, the cancelation attempt simply propagates
     past [p] to [p]'s predecessors. If that eventually results in canceling
     [p], it will be through the normal mechanisms of the function (e.g.
     [Lwt.bind]'s callback).

     As a result, the only possible state change, before the callback, is that
     [p] may have become a proxy. Now,

     - If [p] does not undergo this state change and become a proxy, it remains
       an underlying, pending promise.
     - If [p] does become a proxy, it will be a proxy for another promise [p']
       created fresh by [Lwt.bind], to which this same argument applies. See
       [make_into_proxy].

     So, by induction on the length of the proxy ([Proxy _]) chain, at the time
     the callback is called, [p] is either an underlying, pending promise, or a
     proxy for a pending promise.

     The cast

       let State_may_now_be_pending_proxy p = may_now_be_proxy p in ...

     encodes the possibility of this state change. It replaces a reference

       p : ('a, underlying, pending)

     with

       p : ('a, $Unknown, pending)

     and is typically seen at the beginning of callbacks registered by
     [Lwt.bind] and similar functions.

     The cast is a no-op cast. The introduction and immediate elimination of
     [State_may_have_changed _] seems to be optimized away even on old versions
     of OCaml. *)
>>>>>>> 577b5a13
end
open Basic_helpers



module Sequence_associated_storage :
sig
  (* Public interface *)
  type 'v key
  val new_key : unit -> _ key
  val get : 'v key -> 'v option
  val with_value : 'v key -> 'v option -> (unit -> 'b) -> 'b

  (* Internal interface *)
  val current_storage : storage ref
end =
struct
  (* The idea behind sequence-associated storage is to preserve some values
     during a call to [bind] or other sequential composition operation, and
     restore those values in the callback function:

       Lwt.with_value my_key (Some "foo") (fun () ->
       p >|= fun () ->
       assert (Lwt.get my_key = Some "foo"))
         (* Will succeed even if this callback is called later. *)

     Note that it does not matter that the callback is defined within an
     argument of [with_value], i.e., this does the same:

       let f = fun () -> assert (Lwt.get my_key = Some "foo") in
       Lwt.with_value my_key (Some "foo") (fun () -> p >|= f)

     All that matters is that the top-most sequencing operation (in this case,
     map) is executed by that argument.

     This is implemented using a single global heterogeneous key-value map.
     Sequential composition functions snapshot this map when they are called,
     and restore the snapshot right before calling the user's callback. The same
     happens for cancel triggers added by [on_cancel].

     Maintainer's note: I think using this mechanism should be discouraged in
     new code. *)

  type 'v key = {
    id : int;
    mutable value : 'v option;
  }

  let next_key_id = ref 0

  let new_key () =
    let id = !next_key_id in
    next_key_id := id + 1;
    {id = id; value = None}

  let current_storage = ref Storage_map.empty

  let get key =
    try
      let refresh = Storage_map.find key.id !current_storage in
      refresh ();
      let value = key.value in
      key.value <- None;
      value
    with Not_found ->
      None

  let with_value key value f =
    let new_storage =
      match value with
      | Some _ ->
        let refresh = fun () -> key.value <- value in
        Storage_map.add key.id refresh !current_storage
      | None ->
        Storage_map.remove key.id !current_storage
    in

    let saved_storage = !current_storage in
    current_storage := new_storage;
    try
      let result = f () in
      current_storage := saved_storage;
      result
    with exn ->
      current_storage := saved_storage;
      raise exn
end
include Sequence_associated_storage



module Callbacks :
sig
  (* Mutating callback lists attached to pending promises *)
  val add_implicitly_removed_callback :
    'a callbacks -> 'a regular_callback -> unit
  val add_explicitly_removable_callback_to_each_of :
    'a t list -> 'a regular_callback -> unit
  val add_explicitly_removable_callback_and_give_remove_function :
    'a t list -> 'a regular_callback -> (unit -> unit)
  val add_cancel_callback : 'a callbacks -> (unit -> unit) -> unit
  val merge_callbacks : from:'a callbacks -> into:'a callbacks -> unit
end =
struct
  let concat_regular_callbacks l1 l2 =
    begin match l1, l2 with
    | Regular_callback_list_empty, _ -> l2
    | _, Regular_callback_list_empty -> l1
    | _, _ -> Regular_callback_list_concat (l1, l2)
    end [@ocaml.warning "-4"]

  let concat_cancel_callbacks l1 l2 =
    begin match l1, l2 with
    | Cancel_callback_list_empty, _ -> l2
    | _, Cancel_callback_list_empty -> l1
    | _, _ -> Cancel_callback_list_concat (l1, l2)
    end [@ocaml.warning "-4"]

  (* In a callback list, filters out cells of explicitly removable callbacks
     that have been removed. *)
  let rec clean_up_callback_cells = function
    | Regular_callback_list_explicitly_removable_callback {contents = None} ->
      Regular_callback_list_empty

    | Regular_callback_list_explicitly_removable_callback {contents = Some _}
    | Regular_callback_list_implicitly_removed_callback _
    | Regular_callback_list_empty as callbacks ->
      callbacks

    | Regular_callback_list_concat (l1, l2) ->
      let l1 = clean_up_callback_cells l1 in
      let l2 = clean_up_callback_cells l2 in
      concat_regular_callbacks l1 l2

  (* See [clear_explicitly_removable_callback_cell] and [merge_callbacks]. *)
  let cleanup_throttle = 42

  (* Explicitly removable callbacks are added (mainly) by [Lwt.choose] and its
     similar functions. In [Lwt.choose [p; p']], if [p'] completes first, the
     callback added by [Lwt.choose] to [p] is removed.

     The removal itself is accomplished when this function clears the reference
     cell [cell], which contains the reference to that callback.

     If [p] is a long-pending promise that repeatedly participates in
     [Lwt.choose], perhaps in a loop, it will accumulate a large number of
     cleared reference cells in this fashion. To avoid a memory leak, they must
     be cleaned up. However, the cells are not cleaned up on *every* removal,
     presumably because scanning the callback list that often, and rebuilding
     it, can get expensive.

     Cleanup is throttled by maintaining a counter, [cleanups_deferred], on each
     pending promise. The counter is incremented each time this function wants
     to clean the callback list (right after clearing a cell). When the counter
     reaches [cleanup_throttle], the callback list is actually scanned and
     cleared callback cells are removed. *)
  let clear_explicitly_removable_callback_cell cell ~originally_added_to:ps =
    cell := None;

    (* Go through the promises the cell had originally been added to, and either
       defer a cleanup, or actually cleanup their callback lists. *)
    ps |> List.iter (fun p ->
      let Internal p = to_internal_promise p in
      match (underlying p).state with
      (* Some of the promises may already have completed at the time this
         function is called. *)
      | Resolved _ -> ()
      | Failed _ -> ()

      | Pending callbacks ->
        match callbacks.regular_callbacks with
        (* If the promise has only one regular callback, and it is removable, it
           must have been the cell cleared in this function, above. In that
           case, just set its callback list to empty. *)
        | Regular_callback_list_explicitly_removable_callback _ ->
          callbacks.regular_callbacks <- Regular_callback_list_empty

        (* Maintainer's note: I think this function shouldn't try to trigger a
           cleanup in the first two cases, but I am preserving them for now, as
           this is how the code was written in the past. *)
        | Regular_callback_list_empty
        | Regular_callback_list_implicitly_removed_callback _
        | Regular_callback_list_concat _ ->
          let cleanups_deferred = callbacks.cleanups_deferred + 1 in
          if cleanups_deferred > cleanup_throttle then begin
            callbacks.cleanups_deferred <- 0;
            callbacks.regular_callbacks <-
              clean_up_callback_cells callbacks.regular_callbacks
          end else
            callbacks.cleanups_deferred <- cleanups_deferred)

  (* Concatenates both kinds of callbacks on [~from] to the corresponding lists
     of [~into]. The callback lists on [~from] are *not* then cleared, because
     this function is called only by [Sequential_composition.make_into_proxy],
     which immediately changes the state of [~from] and loses references to the
     original callback lists.

     The [cleanups_deferred] fields of both promises are summed, and if the sum
     exceeds [cleanup_throttle], a cleanup of regular callbacks is triggered.
     This is to prevent memory leaks; see
     [clear_explicitly_removable_callback_cell]. *)
  let merge_callbacks ~from ~into =
    let regular_callbacks =
      concat_regular_callbacks into.regular_callbacks from.regular_callbacks in
    let cleanups_deferred = into.cleanups_deferred + from.cleanups_deferred in

    let regular_callbacks, cleanups_deferred =
      if cleanups_deferred > cleanup_throttle then
        clean_up_callback_cells regular_callbacks, 0
      else
        regular_callbacks, cleanups_deferred
    in

    let cancel_callbacks =
      concat_cancel_callbacks into.cancel_callbacks from.cancel_callbacks in

    into.regular_callbacks <- regular_callbacks;
    into.cancel_callbacks <- cancel_callbacks;
    into.cleanups_deferred <- cleanups_deferred



  (* General, internal, function for adding a regular callback. *)
  let add_regular_callback_list_node callbacks node =
    callbacks.regular_callbacks <-
      match callbacks.regular_callbacks with
      | Regular_callback_list_empty ->
        node
      | Regular_callback_list_implicitly_removed_callback _
      | Regular_callback_list_explicitly_removable_callback _
      | Regular_callback_list_concat _ as existing ->
        Regular_callback_list_concat (node, existing)

  let add_implicitly_removed_callback callbacks f =
    add_regular_callback_list_node
      callbacks (Regular_callback_list_implicitly_removed_callback f)

  (* Adds [callback] as removable to each promise in [ps]. The first promise in
     [ps] to trigger [callback] removes [callback] from the other promises; this
     guarantees that [callback] is called at most once. All the promises in [ps]
     must be pending.

     This is an internal function, indirectly used by the implementations of
     [Lwt.choose] and related functions. *)
  let add_explicitly_removable_callback_and_give_cell ps f =
    let rec cell = ref (Some self_removing_callback_wrapper)
    and self_removing_callback_wrapper result =
      clear_explicitly_removable_callback_cell cell ~originally_added_to:ps;
      f result
    in

    let node = Regular_callback_list_explicitly_removable_callback cell in
    ps |> List.iter (fun p ->
      let Internal p = to_internal_promise p in
      match (underlying p).state with
      | Pending callbacks -> add_regular_callback_list_node callbacks node
      | Resolved _ -> assert false
      | Failed _ -> assert false);

    cell

  let add_explicitly_removable_callback_to_each_of ps f =
    ignore (add_explicitly_removable_callback_and_give_cell ps f)

  (* This is basically just to support [Lwt.protected], which needs to remove
     the callback in circumstances other than the callback being called. *)
  let add_explicitly_removable_callback_and_give_remove_function ps f =
    let cell = add_explicitly_removable_callback_and_give_cell ps f in
    fun () ->
      clear_explicitly_removable_callback_cell cell ~originally_added_to:ps

  let add_cancel_callback callbacks f =
    (* Ugly cast :( *)
    let cast_cancel_callback : (unit -> unit) -> cancel_callback = Obj.magic in
    let f = cast_cancel_callback f in

    let node = Cancel_callback_list_callback (!current_storage, f) in

    callbacks.cancel_callbacks <-
      match callbacks.cancel_callbacks with
      | Cancel_callback_list_empty ->
        node

      | Cancel_callback_list_callback _
      | Cancel_callback_list_remove_sequence_node _
      | Cancel_callback_list_concat _ ->
        Cancel_callback_list_concat (node, callbacks.cancel_callbacks)
end
open Callbacks



module Completion_loop :
sig
  (* Internal interface used only in this module Lwt *)
  val complete :
    in_completion_loop ->
    ('a, underlying, pending) promise ->
    'a completed_state ->
      ('a, underlying, completed) state_changed

  val handle_with_async_exception_hook : ('a -> unit) -> 'a -> unit

  (* Internal interface exposed to other modules in Lwt *)
  val abandon_wakeups : unit -> unit

  (* Public interface *)
  val wakeup_later_result : 'a u -> 'a lwt_result -> unit
  val wakeup_later : 'a u -> 'a -> unit
  val wakeup_later_exn : _ u -> exn -> unit

  val wakeup_result : 'a u -> 'a lwt_result -> unit
  val wakeup : 'a u -> 'a -> unit
  val wakeup_exn : _ u -> exn -> unit

  exception Canceled

  val cancel : 'a t -> unit

  val async_exception_hook : (exn -> unit) ref
end =
struct
  (* Every now and then, Lwt enters the promise completion loop. In this loop,
     Lwt sets the state of one promise to [Resolved _] or [Failed _], i.e.
     completes it. That triggers the running of its callbacks. The callbacks
     might, in turn, complete more promises, triggering more callbacks, and so
     on. The process continues until Lwt runs out of promises that it can
     immediately complete, typically because all the remaining promises, whether
     pre-existing or created during the loop, are blocked on I/O. So, the
     completion loop is started by completing one promise, and then Lwt eagerly
     completes as many more promises as it can.

     The loop is triggered by calling [Lwt.wakeup_later] and related functions.
     Lwt maintains a queue of callbacks that need to be run.
     [Lwt.wakeup_later p _] places the callbacks of [p] onto that queue. Lwt
     then dequeues the callbacks and runs each one. As each one runs, if it
     completes more promises, those promises' callbacks are added to the queue
     as well. Lwt eventually runs them, and so on.

     Current Lwt is not quite as clean as suggested by the above description.
     See [Lwt.wakeup], [Lwt.complete], [Lwt.cancel], and [Lwt.bind] for notes on
     deviations from this idealized procedure. Basically, all the deviations
     involve running callbacks immediately on the current stack, instead of
     deferring them by placing them into the queue. Maintainer's note: these are
     probably mistakes, as they create the potential for stack overflow. See
     discussion in:

       https://github.com/ocsigen/lwt/issues/329

     * Context

     The completion loop handles only promises that can be completed
     immediately, without blocking on I/O. A complete program that does I/O
     calls [Lwt_main.run]. See "No I/O" in the Overview. *)



  let async_exception_hook =
    ref (fun exn ->
      prerr_string "Fatal error: exception ";
      prerr_string (Printexc.to_string exn);
      prerr_char '\n';
      Printexc.print_backtrace stderr;
      flush stderr;
      exit 2)

  let handle_with_async_exception_hook f v =
    (* Note that this function does not care if [f] evaluates to a promise. In
       particular, if [f v] evaluates to [p] and [p] is already failed or will
       fail later, it is not the responsibility of this function to pass the
       exception to [!async_exception_hook]. *)
    try f v
    with exn -> !async_exception_hook exn



  exception Canceled



  (* Runs the callbacks (formerly) associated to a promise. Cancel callbacks are
     run first, if the promise was canceled. These are followed by regular
     callbacks.

     The reason for the "formerly" is that the promise's state has already been
     set to [Resolved _] or [Failed _], so the callbacks are no longer reachable
     through the promise reference. This is why the direct [callbacks] record
     must be given to this function. *)
  let run_callbacks
      in_completion_loop
      (callbacks : 'a callbacks)
      (result : 'a completed_state) : unit =

    let run_cancel_callbacks fs =
      let rec iter_callback_list fs rest =
        match fs with
        | Cancel_callback_list_empty ->
          iter_list rest
        | Cancel_callback_list_callback (storage, f) ->
          current_storage := storage;
          handle_with_async_exception_hook f in_completion_loop;
          iter_list rest
        | Cancel_callback_list_remove_sequence_node node ->
          Lwt_sequence.remove node;
          iter_list rest
        | Cancel_callback_list_concat (fs, fs') ->
          iter_callback_list fs (fs'::rest)

      and iter_list rest =
        match rest with
        | [] -> ()
        | fs::rest -> iter_callback_list fs rest

      in

      iter_callback_list fs []
    in

    let run_regular_callbacks fs =
      let rec iter_callback_list fs rest =
        match fs with
        | Regular_callback_list_empty ->
          iter_list rest
        | Regular_callback_list_implicitly_removed_callback f ->
          f in_completion_loop result;
          iter_list rest
        | Regular_callback_list_explicitly_removable_callback
            {contents = None} ->
          iter_list rest
        | Regular_callback_list_explicitly_removable_callback
            {contents = Some f} ->
          f in_completion_loop result;
          iter_list rest
        | Regular_callback_list_concat (fs, fs') ->
          iter_callback_list fs (fs'::rest)

      and iter_list rest =
        match rest with
        | [] -> ()
        | fs::rest -> iter_callback_list fs rest

      in

      iter_callback_list fs []
    in

    (* Pattern matching is much faster than polymorphic comparison. *)
    let is_canceled =
      match result with
      | Failed Canceled -> true
      | Failed _ -> false
      | Resolved _ -> false
    in
    if is_canceled then
      run_cancel_callbacks callbacks.cancel_callbacks;
    run_regular_callbacks callbacks.regular_callbacks



  (* The callbacks triggered by [complete] are run immediately on the current
     stack. This is probably an error. If the user builds a loop that implicitly
     works through [complete], the result can be stack overflow.

     Callbacks may modify sequence-associated storage. The completion loop
     protects storage during callbacks (see [enter_completion_loop]). As a
     result, this function is intended to be run only while the completion loop
     is invoked.

     To help ensure this, this function requires an argument of the abstract
     type [in_completion_loop]. The only way to obtain such a value is to pass a
     function to [run_in_completion_loop]. Since [run_in_completion_loop] is
     local to this module, the only way to obtain an [in_completion_loop]
     elsewhere is through a callback that is being invoked. The
     [in_completion_loop] eventually makes it to that callback from a
     surrounding invocation of [run_in_completion_loop] that triggered the
     callback.

     If this function is changed to always defer callbacks, [in_completion_loop]
     can be eliminated. *)
  let complete in_completion_loop p result =
    let Pending callbacks = p.state in
    let p = set_promise_state p result in
    run_callbacks in_completion_loop callbacks result;
    p



  let currently_in_completion_loop = ref false

  type queued_callbacks =
    Queued : ('a callbacks * 'a completed_state) -> queued_callbacks
    [@@ocaml.unboxed]

  let queued_callbacks : queued_callbacks Queue.t = Queue.create ()

  (* Before entering a completion loop, it is necessary to take a snapshot of
     the current state of sequence-associated storage. This is because many of
     the callbacks that will be run will modify the storage. The storage is
     restored to the snapshot when the completion loop is exited. *)
  let enter_completion_loop () =
    let storage_snapshot = !current_storage in
    let top_level_entry = not !currently_in_completion_loop in
    currently_in_completion_loop := true;
    top_level_entry, storage_snapshot

  let leave_completion_loop
      in_completion_loop
      (top_level_entry : bool)
      (storage_snapshot : storage) : unit =

    if top_level_entry then begin
      while not (Queue.is_empty queued_callbacks) do
        let Queued (callbacks, result) = Queue.pop queued_callbacks in
        run_callbacks in_completion_loop callbacks result
      done;
      currently_in_completion_loop := false;
    end;
    current_storage := storage_snapshot

  let run_in_completion_loop (f : in_completion_loop -> unit) : unit =
    let top_level_entry, storage_snapshot = enter_completion_loop () in
    let in_completion_loop : in_completion_loop = Obj.magic () in
    f in_completion_loop;
    leave_completion_loop in_completion_loop top_level_entry storage_snapshot

  (* This is basically a hack to fix https://github.com/ocsigen/lwt/issues/48.
     If currently completing promises, it immediately exits all recursive
     entries of the completion loop, goes to the top level, runs any deferred
     callbacks, and exits the top-level completion loop.

     The name should probably be [abaondon_completion_loop]. *)
  let abandon_wakeups () =
    if !currently_in_completion_loop then
      let in_completion_loop : in_completion_loop = Obj.magic () in
      leave_completion_loop in_completion_loop true Storage_map.empty



  (* Note that this function deviates from the "ideal" callback deferral
     behavior: it runs callbacks directly on the current stack. It should
     therefore be possible to cause a stack overflow using this function. *)
  let wakeup_result r result =
    let Internal p = to_internal_resolver r in
    let p = underlying p in

    match p.state with
    | Failed Canceled ->
      ()
    | Resolved _ ->
      raise (Invalid_argument "Lwt.wakeup_result")
    | Failed _ ->
      raise (Invalid_argument "Lwt.wakeup_result")
      (* Maintainer's note: the exception raise should probably include the name
         of the function actually called by the user, not always
         [Lwt.wakeup_result], and likewise in [Lwt.wakeup_later_result]. *)

    | Pending callbacks ->
      let result = state_of_result result in
      let State_may_have_changed p = set_promise_state p result in
      ignore p;
      run_in_completion_loop (fun in_completion_loop ->
        run_callbacks in_completion_loop callbacks result)

  let wakeup r v = wakeup_result r (Result.Ok v)
  let wakeup_exn r exn = wakeup_result r (Result.Error exn)

  let wakeup_later_result r result =
    let Internal p = to_internal_resolver r in
    let p = underlying p in

    match p.state with
    | Failed Canceled ->
      ()
    | Resolved _ ->
      raise (Invalid_argument "Lwt.wakeup_later_result")
    | Failed _ ->
      raise (Invalid_argument "Lwt.wakeup_later_result")

    | Pending callbacks ->
      let result = state_of_result result in
      let State_may_have_changed p = set_promise_state p result in
      ignore p;
      begin
        if !currently_in_completion_loop then
          Queue.push (Queued (callbacks, result)) queued_callbacks
        else
          run_in_completion_loop (fun in_completion_loop ->
            run_callbacks in_completion_loop callbacks result)
      end

  let wakeup_later r v = wakeup_later_result r (Result.Ok v)
  let wakeup_later_exn r exn = wakeup_later_result r (Result.Error exn)



  type packed_callbacks =
    | Packed : _ callbacks -> packed_callbacks
    [@@ocaml.unboxed]

  (* Note that this function deviates from the "ideal" callback deferral
     behavior: it runs callbacks directly on the current stack. It should
     therefore be possible to cause a stack overflow using this function. *)
  let cancel p =
    let canceled_result = Failed Canceled in

    (* Walks the promise dependency graph backwards, looking for cancelable
       initial promises, and cancels (only) them.

       Found initial promises are canceled immediately, as they are found, by
       setting their state to [Failed Canceled]. This is to prevent them from
       being "found twice" if they are reachable by two or more distinct paths
       through the promise dependency graph.

       The callbacks of these initial promises are then run, in a separate
       phase. These callbacks propagate cancelation forwards to any dependent
       promises. See "Cancelation" in the Overview. *)
    let propagate_cancel : (_, _, _) promise -> packed_callbacks list =
        fun p ->
      let rec cancel_and_collect_callbacks :
          'a 'u 'c. packed_callbacks list -> ('a, 'u, 'c) promise ->
            packed_callbacks list =
          fun (type c) callbacks_accumulator (p : (_, _, c) promise) ->

        let p = underlying p in
        match p.state with
        (* If the promise is not still pending, it can't be canceled. *)
        | Resolved _ ->
          callbacks_accumulator
        | Failed _ ->
          callbacks_accumulator

        | Pending callbacks ->
          match callbacks.how_to_cancel with
          | Not_cancelable ->
            callbacks_accumulator
          | Cancel_this_promise ->
            let State_may_have_changed p =
              set_promise_state p canceled_result in
            ignore p;
            (Packed callbacks)::callbacks_accumulator
          | Propagate_cancel_to_one p' ->
            cancel_and_collect_callbacks callbacks_accumulator p'
          | Propagate_cancel_to_several ps ->
            List.fold_left cancel_and_collect_callbacks callbacks_accumulator ps
      in
      cancel_and_collect_callbacks [] p
    in

    let Internal p = to_internal_promise p in
    let callbacks = propagate_cancel p in

    run_in_completion_loop (fun in_completion_loop ->
      callbacks |> List.iter (fun (Packed callbacks) ->
        run_callbacks in_completion_loop callbacks canceled_result))
end
include Completion_loop



module Trivial_promises :
sig
  val return : 'a -> 'a t
  val fail : exn -> _ t
  val of_result : 'a lwt_result -> 'a t

  val return_unit : unit t
  val return_true : bool t
  val return_false : bool t
  val return_none : _ option t
  val return_some : 'a -> 'a option t
  val return_ok : 'a -> ('a, _) Result.result t
  val return_error : 'e -> (_, 'e) Result.result t
  val return_nil : _ list t

  val fail_with : string -> _ t
  val fail_invalid_arg : string -> _ t
end =
struct
  let return v =
    to_public_promise {state = Resolved v}

  let of_result result =
    to_public_promise {state = state_of_result result}

  let fail exn =
    to_public_promise {state = Failed exn}

  let return_unit = return ()
  let return_none = return None
  let return_some x = return (Some x)
  let return_nil = return []
  let return_true = return true
  let return_false = return false
  let return_ok x = return (Result.Ok x)
  let return_error x = return (Result.Error x)

  let fail_with msg =
    to_public_promise {state = Failed (Failure msg)}

  let fail_invalid_arg msg =
    to_public_promise {state = Failed (Invalid_argument msg)}
end
include Trivial_promises



module Pending_promises :
sig
  (* Internal *)
  val new_pending :
    how_to_cancel:how_to_cancel -> ('a, underlying, pending) promise
  val propagate_cancel_to_several : _ t list -> how_to_cancel

  (* Initial pending promises (public) *)
  val wait : unit -> 'a t * 'a u
  val task : unit -> 'a t * 'a u

  val waiter_of_wakener : 'a u -> 'a t

  val add_task_r : 'a u Lwt_sequence.t -> 'a t
  val add_task_l : 'a u Lwt_sequence.t -> 'a t

  val protected : 'a t -> 'a t
  val no_cancel : 'a t -> 'a t
end =
struct
  let new_pending ~how_to_cancel =
    let state =
      Pending {
        regular_callbacks = Regular_callback_list_empty;
        cancel_callbacks = Cancel_callback_list_empty;
        how_to_cancel;
        cleanups_deferred = 0;
      }
    in
    {state}

  let propagate_cancel_to_several ps =
    (* Using a dirty cast here to avoid rebuilding the list :( Not bothering
       with the invariants, because [Propagate_cancel_to_several] packs them,
       and code that matches on [Propagate_cancel_to_several] doesn't care about
       them anyway. *)
    let cast_promise_list : 'a t list -> ('a, _, _) promise list = Obj.magic in
    Propagate_cancel_to_several (cast_promise_list ps)



  let wait () =
    let p = new_pending ~how_to_cancel:Not_cancelable in
    to_public_promise p, to_public_resolver p

  let task () =
    let p = new_pending ~how_to_cancel:Cancel_this_promise in
    to_public_promise p, to_public_resolver p



  let waiter_of_wakener r =
    let Internal r = to_internal_resolver r in
    let p = r in
    to_public_promise p



  let cast_sequence_node
      (node : 'a u Lwt_sequence.node)
      (_actual_content:('a, 'u, 'c) promise)
        : ('a, 'u, 'c) promise Lwt_sequence.node =
    Obj.magic node

  let add_task_r sequence =
    let p = new_pending ~how_to_cancel:Cancel_this_promise in
    let node = Lwt_sequence.add_r (to_public_resolver p) sequence in
    let node = cast_sequence_node node p in

    let Pending callbacks = p.state in
    callbacks.cancel_callbacks <-
      Cancel_callback_list_remove_sequence_node node;

    to_public_promise p

  let add_task_l sequence =
    let p = new_pending ~how_to_cancel:Cancel_this_promise in
    let node = Lwt_sequence.add_l (to_public_resolver p) sequence in
    let node = cast_sequence_node node p in

    let Pending callbacks = p.state in
    callbacks.cancel_callbacks <-
      Cancel_callback_list_remove_sequence_node node;

    to_public_promise p



  let protected p =
    let Internal p_internal = to_internal_promise p in
    match (underlying p_internal).state with
    | Resolved _ -> p
    | Failed _ -> p

    | Pending _ ->
      let p' = new_pending ~how_to_cancel:Cancel_this_promise in

      let callback in_completion_loop p_result =
        let State_may_now_be_pending_proxy p' = may_now_be_proxy p' in
        let p' = underlying p' in
        (* In this callback, [p'] will either still itself be pending, or it
           will have become a proxy for a pending promise. The reasoning for
           this is almost the same as in the comment at [may_now_be_proxy]. The
           differences are:

           - [p'] *is* an initial promise, so it *can* get canceled. However, if
             it does, the [on_cancel] handler installed below will remove this
             callback.
           - [p'] never gets passed to [make_into_proxy], the only effect of
             which is that it cannot be the underlying promise of another
             (proxy) promise. So, [p'] can only appear at the head of a chain of
             [Proxy _] links, and it's not necessary to worry about whether the
             inductive reasoning at [may_now_be_proxy] applies. *)

        let State_may_have_changed p' =
          complete in_completion_loop p' p_result in
        ignore p'
      in

      let remove_the_callback =
        add_explicitly_removable_callback_and_give_remove_function
          [p] callback
      in

      let Pending p'_callbacks = p'.state in
      add_cancel_callback p'_callbacks remove_the_callback;

      to_public_promise p'

  let no_cancel p =
    let Internal p_internal = to_internal_promise p in
    match (underlying p_internal).state with
    | Resolved _ -> p
    | Failed _ -> p

    | Pending p_callbacks ->
      let p' = new_pending ~how_to_cancel:Not_cancelable in

      let callback in_completion_loop p_result =
        let State_may_now_be_pending_proxy p' = may_now_be_proxy p' in
        let p' = underlying p' in
        (* In this callback, [p'] will either still itself be pending, or it
           will have become a proxy for a pending promise. The reasoning for
           this is as in [protected] and [may_now_be_proxy], but even simpler,
           because [p'] is not cancelable. *)

        let State_may_have_changed p' =
          complete in_completion_loop p' p_result in
        ignore p'
      in
      add_implicitly_removed_callback p_callbacks callback;

      to_public_promise p'
end
include Pending_promises



module Sequential_composition :
sig
  (* Main interface (public) *)
  val bind : 'a t -> ('a -> 'b t) -> 'b t
  val map : ('a -> 'b) -> 'a t -> 'b t
  val catch : (unit -> 'a t) -> (exn -> 'a t) -> 'a t
  val finalize : (unit -> 'a t) -> (unit -> unit t) -> 'a t
  val try_bind : (unit -> 'a t) -> ('a -> 'b t) -> (exn -> 'b t) -> 'b t

  (* Cancel callbacks (public). *)
  val on_cancel : 'a t -> (unit -> unit) -> unit

  (* Non-promise callbacks (public) *)
  val on_success : 'a t -> ('a -> unit) -> unit
  val on_failure : _ t -> (exn -> unit) -> unit
  val on_termination : _ t -> (unit -> unit) -> unit
  val on_any : 'a t -> ('a -> unit) -> (exn -> unit) -> unit

  (* Backtrace support (internal; for use by the PPX) *)
  val backtrace_bind :
    (exn -> exn) -> 'a t -> ('a -> 'b t) -> 'b t
  val backtrace_catch :
    (exn -> exn) -> (unit -> 'a t) -> (exn -> 'a t) -> 'a t
  val backtrace_finalize :
    (exn -> exn) -> (unit -> 'a t) -> (unit -> unit t) -> 'a t
  val backtrace_try_bind :
    (exn -> exn) -> (unit -> 'a t) -> ('a -> 'b t) -> (exn -> 'b t) -> 'b t
end =
struct
  (* There are five primary sequential composition functions: [bind], [map],
     [catch], [finalize], and [try_bind]. Of these, [try_bind] is the most
     general -- all the others can be implemented in terms of it.

     Lwt conflates concurrency with error propagation. If Lwt did not do this,
     there would be only two primary functions: [bind] and [map], and, of these
     two, [bind] is the most general. Since [bind] is the most relevant
     specifically to concurrency, and is also the most familiar function in Lwt,
     its implementation serves as a kind of "model" for the rest. It is the most
     commented, and all the other functions follow a similar pattern to [bind].

     Four of the primary functions have [backtrace_*] versions, which are not
     truly public, and exist to support the PPX. [backtrace_map] does not exist
     because the PPX does not need it.

     The remaining four functions in this section attach "lower-level-ish"
     non-promise-producing callbacks to promises: these are the [on_*]
     functions. Of these, [on_any] is the most general. If Lwt did not conflate
     concurrency with error handling, there would only be one: [on_success]. *)



  (* Makes [~user_provided_promise] into a proxy of [~outer_promise]. After
     [make_into_proxy], these two promise references "behave identically."

     Note that this is not symmetric: [user_provided_promise] always becomes the
     proxy. [make_into_proxy] is called only by [bind] and similar functions in
     this module. This means that:

     - the only way for a promise to become a proxy is by being returned from
       the callback given by the user to [bind], or a similar function, and
     - the only way for a promise to become underlying for a promise other than
       itself is to be the outer promise originally returned to the user from
       [bind], or a similar function.

     These two facts are important for reasoning about how and which promises
     can become proxies, underlying, etc.; in particular, it is used in the
     argument in [may_now_be_proxy] for correct predictions about state changes.

     [~outer_promise] is always a pending promise when [make_into_proxy] is
     called; for the explanation, see [may_now_be_proxy] (though the caller of
     [make_into_proxy] always calls [underlying] first to pass the underlying
     pending promise to [make_into_proxy]).

     The reasons proxying is used, instead of adding a callback to
     [~user_provided_promise] to complete [~outer_promise] when the former
     becomes completed probably are:

     - Promises have more behaviors than completion. One would have to add a
       cancelation handler to [~outer_promise] to propagate the cancelation back
       to [~user_provided_promise], for example. It may be easier to just think
       of them as the same promise.
     - If using callbacks, completing [~user_provided_promise] would not
       immediately complete [~outer_promise]. Another callback added to
       [~user_provided_promise] might see [~user_provided_promise] completed,
       but [~outer_promise] still pending, depending on the order in which
       callbacks are run. *)
  let make_into_proxy
      (type c)
      in_completion_loop
      ~(outer_promise : ('a, underlying, pending) promise)
      ~(user_provided_promise : ('a, _, c) promise)
        : ('a, underlying, c) state_changed =

    (* Using [p'] as it's the name used inside [bind], etc., for promises with
       this role -- [p'] is the promise returned by the user's function. *)
    let p' = underlying user_provided_promise in

    if identical p' outer_promise then
      State_may_have_changed p'
      (* We really want to return [State_may_have_changed outer_promise], but
         the reference through [p'] has the right type. *)

    else
      match p'.state with
      | Resolved _ ->
        complete in_completion_loop outer_promise p'.state
      | Failed _ ->
        complete in_completion_loop outer_promise p'.state

      | Pending p'_callbacks ->
        let Pending outer_callbacks = outer_promise.state in

        merge_callbacks ~from:p'_callbacks ~into:outer_callbacks;
        outer_callbacks.how_to_cancel <- p'_callbacks.how_to_cancel;

        let State_may_have_changed p' =
          set_promise_state p' (Proxy outer_promise) in
        ignore p';

        State_may_have_changed outer_promise
        (* The state hasn't actually changed, but we still have to wrap
           [outer_promise] for type checking. *)

        (* The state of [p'] may instead have changed -- it may have become a
           proxy. However, callers of [make_into_proxy] don't know if
           [user_provided_promise] was a proxy or not (that's why we call
           underlying on it at the top of this function, to get [p']). We can
           therefore take a dangerous shortcut and not bother returning a new
           reference to [user_provided_promise] for shadowing. *)



  (* Maintainer's note: a lot of the code below can probably be deduplicated in
     some way, especially if assuming Flambda. *)

  let bind p f =
    let Internal p = to_internal_promise p in
    let p = underlying p in

    match p.state with
    | Resolved v ->
      f v   (* See https://github.com/ocsigen/lwt/issues/329. *)
    | Failed _ as result ->
      to_public_promise {state = result}

    | Pending p_callbacks ->
      let p'' = new_pending ~how_to_cancel:(Propagate_cancel_to_one p) in
      (* The result promise is a fresh pending promise.

         Initially, trying to cancel this fresh pending promise [p''] will
         propagate the cancelation attempt to [p] (backwards through the promise
         dependency graph). If/when [p] is resolved, Lwt will call the user's
         callback [f] below, which will provide a new promise [p'], and [p']
         will become a proxy of [p'']. At that point, trying to cancel [p'']
         will be equivalent to trying to cancel [p'], so the behavior will
         depend on how the user obtained [p']. *)

      let saved_storage = !current_storage in

      let callback in_completion_loop p_result =
        let State_may_now_be_pending_proxy p'' = may_now_be_proxy p'' in
        let p'' = underlying p'' in
        (* [p''] was an underlying promise when it was created above, but it
           may have become a proxy by the time this callback is called. However,
           it is still either an underlying pending promise, or a proxy for a
           pending promise. Therefore, [may_now_be_proxy] produces a reference
           with the right type variables. We immediately get [p'']'s current
           underlying promise. *)

        match p_result with
        | Resolved v ->
          current_storage := saved_storage;

          let p' = try f v with exn -> fail exn in
          let Internal p' = to_internal_promise p' in
          (* Run the user's function [f]. *)

          let State_may_have_changed p'' =
            make_into_proxy in_completion_loop
              ~outer_promise:p''
              ~user_provided_promise:p'
          in
          ignore p''
          (* Make the outer promise [p''] behaviorally identical to the promise
             [p'] returned by [f] by making [p'] into a proxy of [p'']. *)

        | Failed _ as p_result ->
          let State_may_have_changed p'' =
            complete in_completion_loop p'' p_result in
          ignore p''
      in
      add_implicitly_removed_callback p_callbacks callback;

      to_public_promise p''

  let backtrace_bind add_loc p f =
    let Internal p = to_internal_promise p in
    let p = underlying p in

    match p.state with
    | Resolved v ->
      f v
    | Failed exn ->
      to_public_promise {state = Failed (add_loc exn)}

    | Pending p_callbacks ->
      let p'' = new_pending ~how_to_cancel:(Propagate_cancel_to_one p) in

      let saved_storage = !current_storage in

      let callback in_completion_loop p_result =
        let State_may_now_be_pending_proxy p'' = may_now_be_proxy p'' in
        let p'' = underlying p'' in

        match p_result with
        | Resolved v ->
          current_storage := saved_storage;

          let p' = try f v with exn -> fail (add_loc exn) in
          let Internal p' = to_internal_promise p' in

          let State_may_have_changed p'' =
            make_into_proxy in_completion_loop
              ~outer_promise:p''
              ~user_provided_promise:p'
          in
          ignore p''

        | Failed exn ->
          let State_may_have_changed p'' =
            complete in_completion_loop p'' (Failed (add_loc exn)) in
          ignore p''
      in
      add_implicitly_removed_callback p_callbacks callback;

      to_public_promise p''

  let map f p =
    let Internal p = to_internal_promise p in
    let p = underlying p in

    match p.state with
    | Resolved v ->
      to_public_promise {state = try Resolved (f v) with exn -> Failed exn}
    | Failed _ as result ->
      to_public_promise {state = result}

    | Pending p_callbacks ->
      let p'' = new_pending ~how_to_cancel:(Propagate_cancel_to_one p) in

      let saved_storage = !current_storage in

      let callback in_completion_loop p_result =
        let State_may_now_be_pending_proxy p'' = may_now_be_proxy p'' in
        let p'' = underlying p'' in

        match p_result with
        | Resolved v ->
          current_storage := saved_storage;

          let p''_result = try Resolved (f v) with exn -> Failed exn in
          let State_may_have_changed p'' =
            complete in_completion_loop p'' p''_result in
          ignore p''

        | Failed _ as p_result ->
          let State_may_have_changed p'' =
            complete in_completion_loop p'' p_result in
          ignore p''
      in
      add_implicitly_removed_callback p_callbacks callback;

      to_public_promise p''

  let catch f h =
    let p = try f () with exn -> fail exn in
    let Internal p = to_internal_promise p in
    let p = underlying p in

    match p.state with
    | Resolved _ ->
      to_public_promise p
    | Failed exn ->
      h exn

    | Pending p_callbacks ->
      let p'' = new_pending ~how_to_cancel:(Propagate_cancel_to_one p) in

      let saved_storage = !current_storage in

      let callback in_completion_loop p_result =
        let State_may_now_be_pending_proxy p'' = may_now_be_proxy p'' in
        let p'' = underlying p'' in

        match p_result with
        | Resolved _ as p_result ->
          let State_may_have_changed p'' =
            complete in_completion_loop p'' p_result in
          ignore p''

        | Failed exn ->
          current_storage := saved_storage;

          let p' = try h exn with exn -> fail exn in
          let Internal p' = to_internal_promise p' in

          let State_may_have_changed p'' =
            make_into_proxy in_completion_loop
              ~outer_promise:p''
              ~user_provided_promise:p'
          in
          ignore p''
      in
      add_implicitly_removed_callback p_callbacks callback;

      to_public_promise p''

  let backtrace_catch add_loc f h =
    let p = try f () with exn -> fail exn in
    let Internal p = to_internal_promise p in
    let p = underlying p in

    match p.state with
    | Resolved _ ->
      to_public_promise p
    | Failed exn ->
      h (add_loc exn)

    | Pending p_callbacks ->
      let p'' = new_pending ~how_to_cancel:(Propagate_cancel_to_one p) in

      let saved_storage = !current_storage in

      let callback in_completion_loop p_result =
        let State_may_now_be_pending_proxy p'' = may_now_be_proxy p'' in
        let p'' = underlying p'' in

        match p_result with
        | Resolved _ as p_result ->
          let State_may_have_changed p'' =
            complete in_completion_loop p'' p_result in
          ignore p''

        | Failed exn ->
          current_storage := saved_storage;

          let p' = try h exn with exn -> fail (add_loc exn) in
          let Internal p' = to_internal_promise p' in

          let State_may_have_changed p'' =
            make_into_proxy in_completion_loop
              ~outer_promise:p''
              ~user_provided_promise:p'
          in
          ignore p''
      in
      add_implicitly_removed_callback p_callbacks callback;

      to_public_promise p''

  let try_bind f f' h =
    let p = try f () with exn -> fail exn in
    let Internal p = to_internal_promise p in
    let p = underlying p in

    match p.state with
    | Resolved v ->
      f' v
    | Failed exn ->
      h exn

    | Pending p_callbacks ->
      let p'' = new_pending ~how_to_cancel:(Propagate_cancel_to_one p) in

      let saved_storage = !current_storage in

      let callback in_completion_loop p_result =
        let State_may_now_be_pending_proxy p'' = may_now_be_proxy p'' in
        let p'' = underlying p'' in

        match p_result with
        | Resolved v ->
          current_storage := saved_storage;

          let p' = try f' v with exn -> fail exn in
          let Internal p' = to_internal_promise p' in

          let State_may_have_changed p'' =
            make_into_proxy in_completion_loop
              ~outer_promise:p''
              ~user_provided_promise:p'
          in
          ignore p''

        | Failed exn ->
          current_storage := saved_storage;

          let p' = try h exn with exn -> fail exn in
          let Internal p' = to_internal_promise p' in

          let State_may_have_changed p'' =
            make_into_proxy in_completion_loop
              ~outer_promise:p''
              ~user_provided_promise:p'
          in
          ignore p''
      in
      add_implicitly_removed_callback p_callbacks callback;

      to_public_promise p''

  let backtrace_try_bind add_loc f f' h =
    let p = try f () with exn -> fail exn in
    let Internal p = to_internal_promise p in
    let p = underlying p in

    match p.state with
    | Resolved v ->
      f' v
    | Failed exn ->
      h (add_loc exn)

    | Pending p_callbacks ->
      let p'' = new_pending ~how_to_cancel:(Propagate_cancel_to_one p) in

      let saved_storage = !current_storage in

      let callback in_completion_loop p_result =
        let State_may_now_be_pending_proxy p'' = may_now_be_proxy p'' in
        let p'' = underlying p'' in

        match p_result with
        | Resolved v ->
          current_storage := saved_storage;

          let p' = try f' v with exn -> fail (add_loc exn) in
          let Internal p' = to_internal_promise p' in

          let State_may_have_changed p'' =
            make_into_proxy in_completion_loop
              ~outer_promise:p''
              ~user_provided_promise:p'
          in
          ignore p''

        | Failed exn ->
          current_storage := saved_storage;

          let p' = try h exn with exn -> fail (add_loc exn) in
          let Internal p' = to_internal_promise p' in

          let State_may_have_changed p'' =
            make_into_proxy in_completion_loop
              ~outer_promise:p''
              ~user_provided_promise:p'
          in
          ignore p''
      in
      add_implicitly_removed_callback p_callbacks callback;

      to_public_promise p''

  let finalize f f' =
    try_bind f
      (fun x -> bind (f' ()) (fun () -> return x))
      (fun e -> bind (f' ()) (fun () -> fail e))

  let backtrace_finalize add_loc f f' =
    backtrace_try_bind add_loc f
      (fun x -> bind (f' ()) (fun () -> return x))
      (fun e -> bind (f' ()) (fun () -> fail (add_loc e)))



  let on_cancel p f =
    let Internal p = to_internal_promise p in
    match (underlying p).state with
    | Failed Canceled -> handle_with_async_exception_hook f ()
    | Failed _ -> ()
    | Resolved _ -> ()
    | Pending callbacks -> add_cancel_callback callbacks f



  let on_success p f =
    let Internal p = to_internal_promise p in

    match (underlying p).state with
    | Resolved v ->
      handle_with_async_exception_hook f v
    | Failed _ ->
      ()

    | Pending p_callbacks ->
      let saved_storage = !current_storage in

      let callback _in_completion_loop result =
        match result with
        | Resolved v ->
          current_storage := saved_storage;
          handle_with_async_exception_hook f v
        | Failed _ ->
          ()
      in
      add_implicitly_removed_callback p_callbacks callback

  let on_failure p f =
    let Internal p = to_internal_promise p in

    match (underlying p).state with
    | Resolved _ ->
      ()
    | Failed exn ->
      handle_with_async_exception_hook f exn

    | Pending p_callbacks ->
      let saved_storage = !current_storage in

      let callback _in_completion_loop result =
        match result with
        | Resolved _ ->
          ()
        | Failed exn ->
          current_storage := saved_storage;
          handle_with_async_exception_hook f exn
      in
      add_implicitly_removed_callback p_callbacks callback

  let on_termination p f =
    let Internal p = to_internal_promise p in

    match (underlying p).state with
    | Resolved _ ->
      handle_with_async_exception_hook f ()
    | Failed _ ->
      handle_with_async_exception_hook f ()

    | Pending p_callbacks ->
      let saved_storage = !current_storage in

      let callback _in_completion_loop _result =
        current_storage := saved_storage;
        handle_with_async_exception_hook f ()
      in
      add_implicitly_removed_callback p_callbacks callback

  let on_any p f g =
    let Internal p = to_internal_promise p in

    match (underlying p).state with
    | Resolved v ->
      handle_with_async_exception_hook f v
    | Failed exn ->
      handle_with_async_exception_hook g exn

    | Pending p_callbacks ->
      let saved_storage = !current_storage in

      let callback _in_completion_loop result =
        match result with
        | Resolved v ->
          current_storage := saved_storage;
          handle_with_async_exception_hook f v
        | Failed exn ->
          current_storage := saved_storage;
          handle_with_async_exception_hook g exn
      in
      add_implicitly_removed_callback p_callbacks callback
end
include Sequential_composition



module Concurrent_composition :
sig
  val async : (unit -> _ t) -> unit
  val ignore_result : _ t -> unit

  val join : unit t list -> unit t

  val choose : 'a t list -> 'a t
  val pick : 'a t list -> 'a t

  val nchoose : 'a t list -> 'a list t
  val npick : 'a t list -> 'a list t

  val nchoose_split : 'a t list -> ('a list * 'a t list) t
end =
struct
  let async f =
    let p = try f () with exn -> fail exn in
    let Internal p = to_internal_promise p in

    match (underlying p).state with
    | Resolved _ ->
      ()
    | Failed exn ->
      !async_exception_hook exn

    | Pending p_callbacks ->
      let callback _in_completion_loop result =
        match result with
        | Resolved _ ->
          ()
        | Failed exn ->
          !async_exception_hook exn
      in
      add_implicitly_removed_callback p_callbacks callback

  let ignore_result p =
    let Internal p = to_internal_promise p in

    match (underlying p).state with
    | Resolved _ ->
      ()
    | Failed exn ->
      raise exn

    | Pending p_callbacks ->
      let callback _in_completion_loop result =
        match result with
        | Resolved _ ->
          ()
        | Failed exn ->
          !async_exception_hook exn
      in
      add_implicitly_removed_callback p_callbacks callback



  let join ps =
    let p' = new_pending ~how_to_cancel:(propagate_cancel_to_several ps) in

    let number_pending_in_ps = ref 0 in
    let join_result = ref (Resolved ()) in

    (* Callback attached to each promise in [ps] that is still pending at the
       time [join] is called. *)
    let callback in_completion_loop new_result =
      let State_may_now_be_pending_proxy p' = may_now_be_proxy p' in

      begin match new_result with
      | Resolved () -> ()
      | Failed _ ->
      (* For the first promise in [ps] to fail, set the result of the [join] to
         the same failure. *)
        match !join_result with
        | Resolved () -> join_result := new_result
        | Failed _ -> ()
      end;

      (* In all cases, decrement the number of promises still pending, and
         complete the [join] once all promises complete. *)
      number_pending_in_ps := !number_pending_in_ps - 1;
      if !number_pending_in_ps = 0 then begin
        let p' = underlying p' in
        let State_may_have_changed p' =
          complete in_completion_loop (underlying p') !join_result in
        ignore p'
      end
    in

    (* Attach the above callback. Simultaneously count how many pending promises
       there are in [ps] (initially). If that number is zero, the [join] must
       complete immediately. *)
    let rec attach_callback_or_complete_immediately ps =
      match ps with
      | [] ->
        if !number_pending_in_ps = 0 then
          to_public_promise {state = !join_result}
        else
          to_public_promise p'

      | p::ps ->
        let Internal p = to_internal_promise p in

        match (underlying p).state with
        | Pending p_callbacks ->
          number_pending_in_ps := !number_pending_in_ps + 1;
          add_implicitly_removed_callback p_callbacks callback;
          attach_callback_or_complete_immediately ps

        | Failed _ as p_result ->
          (* As in the callback above, but for already-completed promises in
             [ps]: fail the [join] with the first failure found. [join] still
             waits for any pending promises before actually completing,
             though. *)
          begin match !join_result with
          | Resolved () -> join_result := p_result;
          | Failed _ -> ()
          end;
          attach_callback_or_complete_immediately ps

        | Resolved () ->
          attach_callback_or_complete_immediately ps
    in

    attach_callback_or_complete_immediately ps



  (* Maintainer's note: the next few functions are helpers for [choose] and
     [pick]. Perhaps they should be factored into some kind of generic
     [choose]/[pick] implementation, which may actually be optimal anyway with
     Flambda. *)

  let count_completed_promises_in (ps : _ t list) =
    let accumulate total p =
      let Internal p = to_internal_promise p in
      match (underlying p).state with
      | Resolved _ -> total + 1
      | Failed _ -> total + 1
      | Pending _ -> total
    in
    List.fold_left accumulate 0 ps

  (* Evaluates to the [n]th promise in [ps], among only those promises in [ps]
     that are completed. The caller is expected to ensure that there are at
     least [n] completed promises in [ps]. *)
  let rec nth_completed (ps : 'a t list) (n : int) : 'a t =
    match ps with
    | [] ->
      assert false

    | p::ps ->
      let Internal p' = to_internal_promise p in
      match (underlying p').state with
      | Pending _ ->
        nth_completed ps n

      | Resolved _ ->
        if n <= 0 then p
        else nth_completed ps (n - 1)
      | Failed _ ->
        if n <= 0 then p
        else nth_completed ps (n - 1)

  (* Like [nth_completed], but cancels all pending promises found while
     traversing [ps]. *)
  let rec nth_completed_and_cancel_pending (ps : 'a t list) (n : int) : 'a t =
    match ps with
    | [] ->
      assert false

    | p::ps ->
      let Internal p' = to_internal_promise p in
      match (underlying p').state with
      | Pending _ ->
        cancel p;
        nth_completed_and_cancel_pending ps n

      | Resolved _ ->
        if n <= 0 then (List.iter cancel ps; p)
        else nth_completed_and_cancel_pending ps (n - 1)
      | Failed _ ->
        if n <= 0 then (List.iter cancel ps; p)
        else nth_completed_and_cancel_pending ps (n - 1)

  (* The PRNG state is initialized with a constant to make non-IO-based programs
     deterministic. *)
  (* Maintainer's note: is this necessary? *)
  let prng = lazy (Random.State.make [||])

  let choose ps =
    match count_completed_promises_in ps with
    | 0 ->
      let p = new_pending ~how_to_cancel:(propagate_cancel_to_several ps) in

      let callback in_completion_loop result =
        let State_may_now_be_pending_proxy p = may_now_be_proxy p in
        let p = underlying p in
        let State_may_have_changed p = complete in_completion_loop p result in
        ignore p
      in
      add_explicitly_removable_callback_to_each_of ps callback;

      to_public_promise p

    | 1 ->
      nth_completed ps 0

    | n ->
      nth_completed ps (Random.State.int (Lazy.force prng) n)

  let pick ps =
    match count_completed_promises_in ps with
    | 0 ->
      let p = new_pending ~how_to_cancel:(propagate_cancel_to_several ps) in

      let callback in_completion_loop result =
        let State_may_now_be_pending_proxy p = may_now_be_proxy p in
        List.iter cancel ps;
        let p = underlying p in
        let State_may_have_changed p = complete in_completion_loop p result in
        ignore p
      in
      add_explicitly_removable_callback_to_each_of ps callback;

      to_public_promise p

    | 1 ->
      nth_completed_and_cancel_pending ps 0

    | n ->
      nth_completed_and_cancel_pending ps
        (Random.State.int (Lazy.force prng) n)



  (* If [nchoose ps] or [npick ps] found all promises in [ps] pending, the
     callback added to each promise in [ps] eventually calls this function. The
     function collects promises in [ps] that have resolved, or finds one promise
     in [ps] that has failed. It then completes [to_complete], the result
     promise of [nchoose]/[npick], with the list of resolved promises, or the
     state of the failed promise. *)
  let rec finish_nchoose_or_npick_after_pending
      in_completion_loop
      (to_complete : ('a list, underlying, pending) promise)
      (results : 'a list)
      (ps : 'a t list) :
        ('a list, underlying, completed) state_changed =

    match ps with
    | [] ->
      complete in_completion_loop to_complete (Resolved (List.rev results))

    | p::ps ->
      let Internal p = to_internal_promise p in

      match (underlying p).state with
      | Resolved v ->
        finish_nchoose_or_npick_after_pending
          in_completion_loop to_complete (v::results) ps

      | Failed _ as result ->
        complete in_completion_loop to_complete result

      | Pending _ ->
        finish_nchoose_or_npick_after_pending
          in_completion_loop to_complete results ps

  let nchoose ps =
    (* If at least one promise in [ps] is found resolved, this function is
       called to find all such promises. *)
    let rec collect_already_resolved_promises_or_fail acc ps =
      match ps with
      | [] ->
        return (List.rev acc)

      | p::ps ->
        let Internal p = to_internal_promise p in
        match (underlying p).state with
        | Resolved v ->
          collect_already_resolved_promises_or_fail (v::acc) ps

        | Failed _ as result ->
          to_public_promise {state = result}

        | Pending _ ->
          collect_already_resolved_promises_or_fail acc ps
    in

    (* Looks for already-completed promises in [ps]. If none are resolved or
       failed, adds a callback to all promises in [ps] (all of which are
       pending). *)
    let rec check_for_already_completed_promises ps' =
      match ps' with
      | [] ->
        let p = new_pending ~how_to_cancel:(propagate_cancel_to_several ps) in

        let callback in_completion_loop _result =
          let State_may_now_be_pending_proxy p = may_now_be_proxy p in
          let p = underlying p in
          let State_may_have_changed p =
            finish_nchoose_or_npick_after_pending in_completion_loop p [] ps in
          ignore p
        in
        add_explicitly_removable_callback_to_each_of ps callback;

        to_public_promise p

      | p::ps ->
        let Internal p = to_internal_promise p in
        match (underlying p).state with
        | Resolved v ->
          collect_already_resolved_promises_or_fail [v] ps

        | Failed _ as result ->
          to_public_promise {state = result}

        | Pending _ ->
          check_for_already_completed_promises ps
    in

    let p = check_for_already_completed_promises ps in
    p

  (* See [nchoose]. This function differs only in having additional calls to
     [cancel]. *)
  let npick ps =
    let rec collect_already_resolved_promises_or_fail acc ps' =
      match ps' with
      | [] ->
        List.iter cancel ps;
        return (List.rev acc)

      | p::ps' ->
        let Internal p = to_internal_promise p in
        match (underlying p).state with
        | Resolved v ->
          collect_already_resolved_promises_or_fail (v::acc) ps'

        | Failed _ as result ->
          List.iter cancel ps;
          to_public_promise {state = result}

        | Pending _ ->
          collect_already_resolved_promises_or_fail acc ps'
    in

    let rec check_for_already_completed_promises ps' =
      match ps' with
      | [] ->
        let p = new_pending ~how_to_cancel:(propagate_cancel_to_several ps) in

        let callback in_completion_loop _result =
          let State_may_now_be_pending_proxy p = may_now_be_proxy p in
          let p = underlying p in
          List.iter cancel ps;
          let State_may_have_changed p =
            finish_nchoose_or_npick_after_pending in_completion_loop p [] ps in
          ignore p
        in
        add_explicitly_removable_callback_to_each_of ps callback;

        to_public_promise p

      | p::ps' ->
        let Internal p = to_internal_promise p in
        match (underlying p).state with
        | Resolved v ->
          collect_already_resolved_promises_or_fail [v] ps'

        | Failed _ as result ->
          List.iter cancel ps;
          to_public_promise {state = result}

        | Pending _ ->
          check_for_already_completed_promises ps'
    in

    let p = check_for_already_completed_promises ps in
    p



  (* Same general pattern as [npick] and [nchoose]. *)
  let nchoose_split ps =
    let rec finish
        in_completion_loop
        (to_complete : ('a list * 'a t list, underlying, pending) promise)
        (resolved : 'a list)
        (pending : 'a t list)
        (ps : 'a t list)
          : ('a list * 'a t list, underlying, completed) state_changed =

      match ps with
      | [] ->
        complete in_completion_loop to_complete
          (Resolved (List.rev resolved, List.rev pending))

      | p::ps ->
        let Internal p_internal = to_internal_promise p in
        match (underlying p_internal).state with
        | Resolved v ->
          finish in_completion_loop to_complete (v::resolved) pending ps

        | Failed _ as result ->
          complete in_completion_loop to_complete result

        | Pending _ ->
          finish in_completion_loop to_complete resolved (p::pending) ps
    in

    let rec collect_already_completed_promises results pending ps =
      match ps with
      | [] ->
        (* Maintainer's note: should the pending promise list also be
           reversed? It is reversed in finish. *)
        return (List.rev results, pending)

      | p::ps ->
        let Internal p_internal = to_internal_promise p in
        match (underlying p_internal).state with
        | Resolved v ->
          collect_already_completed_promises (v::results) pending ps

        | Failed _ as result ->
          to_public_promise {state = result}

        | Pending _ ->
          collect_already_completed_promises results (p::pending) ps
    in

    let rec check_for_already_completed_promises pending_acc ps' =
      match ps' with
      | [] ->
        let p = new_pending ~how_to_cancel:(propagate_cancel_to_several ps) in

        let callback in_completion_loop _result =
          let State_may_now_be_pending_proxy p = may_now_be_proxy p in
          let p = underlying p in
          let State_may_have_changed p = finish in_completion_loop p [] [] ps in
          ignore p
        in
        add_explicitly_removable_callback_to_each_of ps callback;

        to_public_promise p

      | p::ps' ->
        let Internal p_internal = to_internal_promise p in
        match (underlying p_internal).state with
        | Resolved v ->
          collect_already_completed_promises [v] pending_acc ps'

        | Failed _ as result ->
          to_public_promise {state = result}

        | Pending _ ->
          check_for_already_completed_promises (p::pending_acc) ps'
    in

    let p = check_for_already_completed_promises [] ps in
    p
end
include Concurrent_composition



module Miscellaneous :
sig
  (* Promise state query *)
  type 'a state =
    | Return of 'a
    | Fail of exn
    | Sleep

  val state : 'a t -> 'a state
  val is_sleeping : 'a t -> bool

  (* Function lifters *)
  val apply : ('a -> 'b t) -> 'a -> 'b t

  val wrap :
    (unit -> 'b) ->
    'b t
  val wrap1 :
    ('a1 -> 'b) ->
    ('a1 -> 'b t)
  val wrap2 :
    ('a1 -> 'a2 -> 'b) ->
    ('a1 -> 'a2 -> 'b t)
  val wrap3 :
    ('a1 -> 'a2 -> 'a3 -> 'b) ->
    ('a1 -> 'a2 -> 'a3 -> 'b t)
  val wrap4 :
    ('a1 -> 'a2 -> 'a3 -> 'a4 -> 'b) ->
    ('a1 -> 'a2 -> 'a3 -> 'a4 -> 'b t)
  val wrap5 :
    ('a1 -> 'a2 -> 'a3 -> 'a4 -> 'a5 -> 'b) ->
    ('a1 -> 'a2 -> 'a3 -> 'a4 -> 'a5 -> 'b t)
  val wrap6 :
    ('a1 -> 'a2 -> 'a3 -> 'a4 -> 'a5 -> 'a6 -> 'b) ->
    ('a1 -> 'a2 -> 'a3 -> 'a4 -> 'a5 -> 'a6 -> 'b t)
  val wrap7 :
    ('a1 -> 'a2 -> 'a3 -> 'a4 -> 'a5 -> 'a6 -> 'a7 -> 'b) ->
    ('a1 -> 'a2 -> 'a3 -> 'a4 -> 'a5 -> 'a6 -> 'a7 -> 'b t)

  (* Paused promises *)
  val pause : unit -> unit t
  val wakeup_paused : unit -> unit
  val paused_count : unit -> int
  val register_pause_notifier : (int -> unit) -> unit

  (* Internal interface for other modules in Lwt *)
  val poll : 'a t -> 'a option
end =
struct
  type 'a state =
    | Return of 'a
    | Fail of exn
    | Sleep

  let state p =
    let Internal p = to_internal_promise p in
    match (underlying p).state with
    | Resolved v -> Return v
    | Failed exn -> Fail exn
    | Pending _ -> Sleep

  let is_sleeping p =
    let Internal p = to_internal_promise p in
    match (underlying p).state with
    | Resolved _ -> false
    | Failed _ -> false
    | Pending _ -> true

  let poll p =
    let Internal p = to_internal_promise p in
    match (underlying p).state with
    | Failed e -> raise e
    | Resolved v -> Some v
    | Pending _ -> None



  let apply f x = try f x with exn -> fail exn

  let wrap f = try return (f ()) with exn -> fail exn

  let wrap1 f x1 =
    try return (f x1)
    with exn -> fail exn

  let wrap2 f x1 x2 =
    try return (f x1 x2)
    with exn -> fail exn

  let wrap3 f x1 x2 x3 =
    try return (f x1 x2 x3)
    with exn -> fail exn

  let wrap4 f x1 x2 x3 x4 =
    try return (f x1 x2 x3 x4)
    with exn -> fail exn

  let wrap5 f x1 x2 x3 x4 x5 =
    try return (f x1 x2 x3 x4 x5)
    with exn -> fail exn

  let wrap6 f x1 x2 x3 x4 x5 x6 =
    try return (f x1 x2 x3 x4 x5 x6)
    with exn -> fail exn

  let wrap7 f x1 x2 x3 x4 x5 x6 x7 =
    try return (f x1 x2 x3 x4 x5 x6 x7)
    with exn -> fail exn



  let pause_hook = ref ignore

  let paused = Lwt_sequence.create ()
  let paused_count = ref 0

  let pause () =
    let p = add_task_r paused in
    incr paused_count;
    !pause_hook !paused_count;
    p

  let wakeup_paused () =
    if Lwt_sequence.is_empty paused then
      paused_count := 0
    else begin
      let tmp = Lwt_sequence.create () in
      Lwt_sequence.transfer_r paused tmp;
      paused_count := 0;
      Lwt_sequence.iter_l (fun r -> wakeup r ()) tmp
    end

  let register_pause_notifier f = pause_hook := f

  let paused_count () = !paused_count
end
include Miscellaneous



module Infix =
struct
  let (>>=) = bind
  let (=<<) f p = bind p f
  let (>|=) p f = map f p
  let (=|<) = map
  let (<&>) p p' = join [p; p']
  let (<?>) p p' = choose [p; p']
end
include Infix



module Lwt_result_type =
struct
  type +'a result = 'a lwt_result

  (* Deprecated. *)
  let make_value v = Result.Ok v
  let make_error exn = Result.Error exn
end
include Lwt_result_type<|MERGE_RESOLUTION|>--- conflicted
+++ resolved
@@ -594,110 +594,6 @@
 include Public_types
 
 
-<<<<<<< HEAD
-(* Enter a wakeup operation. *)
-let enter_wakeup () =
-  let snapshot = !current_data in
-  let already_wakening =
-    if !wakening then
-      (* If we are already in a wakeup, do nothing. *)
-      true
-    else begin
-      (* Otherwise mark that a wakeup operation has started. *)
-      wakening := true;
-      false
-    end
-  in
-  (already_wakening, snapshot)
-
-(* Leave a wakeup operation. *)
-let leave_wakeup (already_wakening, snapshot) =
-  if not already_wakening then begin
-    (* This was the first wakeup on the call stack, wakeup remaining
-       sleeping threads. *)
-    while not (Queue.is_empty to_wakeup) do
-      let closure = Queue.pop to_wakeup in
-      let module M = (val closure : A_closure) in
-      unsafe_run_waiters M.sleeper M.state
-    done;
-    (* We are done wakening threads. *)
-    wakening := false;
-    current_data := snapshot
-  end else
-    current_data := snapshot
-
-(* See https://github.com/ocsigen/lwt/issues/48. *)
-(* This runs any existing handlers scheduled with Lwt.wakeup_later, then
-   hard-exits the current wakeup. *)
-let abandon_wakeups () =
-  if !wakening then leave_wakeup (false, Int_map.empty)
-
-let safe_run_waiters sleeper state =
-  let ctx = enter_wakeup () in
-  unsafe_run_waiters sleeper state;
-  leave_wakeup ctx
-
-(* A ['a result] is either [Return of 'a] or [Fail of exn] so it is
-   covariant. *)
-
-type +'a result = ('a, exn) Result.result
-
-let state_of_result
-  : 'a result -> 'a thread_state
-  = function
-  | Result.Ok x -> Return x
-  | Result.Error e -> Fail e
-
-let make_value v = Result.Ok v
-let make_error e = Result.Error e
-
-let wakeup_gen fun_name t result =
-  let t = repr_rec (wakener_repr t) in
-  match t.state with
-    | Sleep sleeper ->
-        let state = state_of_result result in
-        t.state <- state;
-        safe_run_waiters sleeper state
-    | Fail Canceled ->
-        (* Do not fail if the thread has been canceled: *)
-        ()
-    | Return _ | Fail _ | Repr _ ->
-        Printf.ksprintf invalid_arg "Lwt.%s" fun_name
-
-let wakeup_result t result = wakeup_gen "wakeup_result" t result
-let wakeup t v = wakeup_gen "wakeup" t (make_value v)
-let wakeup_exn t e = wakeup_gen "wakeup_exn" t (make_error e)
-
-let wakeup_later_gen (type x) fun_name t result =
-  let t = repr_rec (wakener_repr t) in
-  match t.state with
-    | Sleep sleeper ->
-        let state = state_of_result result in
-        t.state <- state;
-        if !wakening then begin
-          (* Already wakening => create the closure for later wakening. *)
-          let module M = struct
-            type a = x
-            let sleeper = sleeper
-            let state = state
-          end in
-          Queue.push (module M : A_closure) to_wakeup
-        end else
-          (* Otherwise restart threads now. *)
-          safe_run_waiters sleeper state
-    | Fail Canceled ->
-        ()
-    | Return _ | Fail _ | Repr _ ->
-        Printf.ksprintf invalid_arg "Lwt.%s" fun_name
-
-let wakeup_later_result t result = wakeup_later_gen "wakeup_later_result" t result
-let wakeup_later t v = wakeup_later_gen "wakeup_later" t (make_value v)
-let wakeup_later_exn t e = wakeup_later_gen "wakeup_later_exn" t (make_error e)
-
-module type A_sleeper = sig
-  type a
-  val sleeper : a sleeper
-=======
 
 module Basic_helpers :
 sig
@@ -835,7 +731,6 @@
      The cast is a no-op cast. The introduction and immediate elimination of
      [State_may_have_changed _] seems to be optimized away even on old versions
      of OCaml. *)
->>>>>>> 577b5a13
 end
 open Basic_helpers
 
@@ -1377,7 +1272,7 @@
   (* Note that this function deviates from the "ideal" callback deferral
      behavior: it runs callbacks directly on the current stack. It should
      therefore be possible to cause a stack overflow using this function. *)
-  let wakeup_result r result =
+  let wakeup_general api_function_name r result =
     let Internal p = to_internal_resolver r in
     let p = underlying p in
 
@@ -1385,12 +1280,9 @@
     | Failed Canceled ->
       ()
     | Resolved _ ->
-      raise (Invalid_argument "Lwt.wakeup_result")
+      Printf.ksprintf Pervasives.invalid_arg "Lwt.%s" api_function_name
     | Failed _ ->
-      raise (Invalid_argument "Lwt.wakeup_result")
-      (* Maintainer's note: the exception raise should probably include the name
-         of the function actually called by the user, not always
-         [Lwt.wakeup_result], and likewise in [Lwt.wakeup_later_result]. *)
+      Printf.ksprintf Pervasives.invalid_arg "Lwt.%s" api_function_name
 
     | Pending callbacks ->
       let result = state_of_result result in
@@ -1399,10 +1291,11 @@
       run_in_completion_loop (fun in_completion_loop ->
         run_callbacks in_completion_loop callbacks result)
 
-  let wakeup r v = wakeup_result r (Result.Ok v)
-  let wakeup_exn r exn = wakeup_result r (Result.Error exn)
-
-  let wakeup_later_result r result =
+  let wakeup_result r result = wakeup_general "wakeup_result" r result
+  let wakeup r v = wakeup_general "wakeup" r (Result.Ok v)
+  let wakeup_exn r exn = wakeup_general "wakeup_exn" r (Result.Error exn)
+
+  let wakeup_later_general api_function_name r result =
     let Internal p = to_internal_resolver r in
     let p = underlying p in
 
@@ -1410,9 +1303,9 @@
     | Failed Canceled ->
       ()
     | Resolved _ ->
-      raise (Invalid_argument "Lwt.wakeup_later_result")
+      Printf.ksprintf Pervasives.invalid_arg "Lwt.%s" api_function_name
     | Failed _ ->
-      raise (Invalid_argument "Lwt.wakeup_later_result")
+      Printf.ksprintf Pervasives.invalid_arg "Lwt.%s" api_function_name
 
     | Pending callbacks ->
       let result = state_of_result result in
@@ -1426,8 +1319,12 @@
             run_callbacks in_completion_loop callbacks result)
       end
 
-  let wakeup_later r v = wakeup_later_result r (Result.Ok v)
-  let wakeup_later_exn r exn = wakeup_later_result r (Result.Error exn)
+  let wakeup_later_result r result =
+    wakeup_later_general "wakeup_later_result" r result
+  let wakeup_later r v =
+    wakeup_later_general "wakeup_later" r (Result.Ok v)
+  let wakeup_later_exn r exn =
+    wakeup_later_general "wakeup_later_exn" r (Result.Error exn)
 
 
 
